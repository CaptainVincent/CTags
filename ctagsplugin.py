"""
A ctags plugin for Sublime Text 2/3. 
"""

import functools
from functools import reduce
import codecs
import locale
import sys
import os
import pprint
import re
import string
import threading
import subprocess

from itertools import chain
from operator import itemgetter as iget
from collections import defaultdict, deque

try:
    import sublime
    import sublime_plugin
    from sublime import status_message, error_message

    # hack the system path to prevent the following issue in ST3
    #     ImportError: No module named 'ctags'
    sys.path.append(os.path.dirname(os.path.realpath(__file__)))
except ImportError:  # running tests
    from tests.sublime_fake import sublime
    from tests.sublime_fake import sublime_plugin

    sys.modules['sublime'] = sublime
    sys.modules['sublime_plugin'] = sublime_plugin

import ctags
from ctags import (FILENAME, parse_tag_lines, PATH_ORDER, SYMBOL,
                   TagElements, TagFile)
from helpers.edit import Edit

from helpers.common import *
from ranking.rank import RankMgr
from ranking.parse import Parser

#
# Contants
#

OBJECT_PUNCTUATORS = {
    'class': '.',
    'struct': '::',
    'function': '/',
}

ENTITY_SCOPE = 'entity.name.function, entity.name.type, meta.toc-list'

RUBY_SPECIAL_ENDINGS = r'\?|!'

ON_LOAD = sublime_plugin.all_callbacks['on_load']



#
# Functions
#


def select(view, region):
    sel_set = view.sel()
    sel_set.clear()
    sel_set.add(region)
    sublime.set_timeout(functools.partial(view.show_at_center, region), 1)

def in_main(f):
    @functools.wraps(f)
    def done_in_main(*args, **kw):
        sublime.set_timeout(functools.partial(f, *args, **kw), 0)

    return done_in_main

# TODO: allow thread per tag file. That makes more sense.
def threaded(finish=None, msg='Thread already running'):
    def decorator(func):
        func.running = 0

        @functools.wraps(func)
        def threaded(*args, **kwargs):
            def run():
                try:
                    result = func(*args, **kwargs)
                    if result is None:
                        result = ()

                    elif not isinstance(result, tuple):
                        result = (result, )

                    if finish:
                        sublime.set_timeout(
                            functools.partial(finish, args[0], *result), 0)
                finally:
                    func.running = 0
            if not func.running:
                func.running = 1
                t = threading.Thread(target=run)
                t.setDaemon(True)
                t.start()
            else:
                status_message(msg)
        threaded.func = func

        return threaded

    return decorator

def on_load(path=None, window=None, encoded_row_col=True, begin_edit=False):
    """
    Decorator to open or switch to a file.

    Opens and calls the "decorated function" for the file specified by path,
    or the current file if no path is specified. In the case of the former, if
    the file is open in another tab that tab will gain focus, otherwise the
    file will be opened in a new tab with a requisite delay to allow the file
    to open. In the latter case, the "decorated function" will be called on
    the currently open file.

    :param path: path to a file
    :param window: the window to open the file in
    :param encoded_row_col: the ``sublime.ENCODED_POSITION`` flag for
        ``sublime.Window.open_file``
    :param begin_edit: if editing the file being opened

    :returns: None
    """
    window = window or sublime.active_window()

    def wrapper(f):
        # if no path, tag is in current open file, return that
        if not path:
            return f(window.active_view())
        # else, open the relevant file
        view = window.open_file(os.path.normpath(path), encoded_row_col)

        def wrapped():
            # if editing the open file
            if begin_edit:
                with Edit(view):
                    f(view)
            else:
                f(view)

        # if buffer is still loading, wait for it to complete then proceed
        if view.is_loading():
            class set_on_load():
                callbacks = ON_LOAD

                def __init__(self):
                    # append self to callbacks
                    self.callbacks.append(self)

                def remove(self):
                    # remove self from callbacks, hence disconnecting it
                    self.callbacks.remove(self)

                def on_load(self, view):
                    # on file loading
                    try:
                        wrapped()
                    finally:
                        # disconnect callback
                        self.remove()

            set_on_load()
        # else just proceed (file was likely open already in another tab)
        else:
            wrapped()

    return wrapper

def find_tags_relative_to(path, tag_file):
    """
    Find the tagfile relative to a file path.

    :param path: path to a file
    :param tag_file: name of tag file

    :returns: path of deepest tag file with name of ``tag_file``
    """
    if not path:
        return None

    dirs = os.path.dirname(os.path.normpath(path)).split(os.path.sep)

    while dirs:
        joined = os.path.sep.join(dirs + [tag_file])

        if os.path.exists(joined) and not os.path.isdir(joined):
            return joined
        else:
            dirs.pop()

    return None

def get_alternate_tags_paths(view, tags_file):
    """
    Search for additional tag files.

    Search for additional tag files to use, including those define by a
    ``search_paths`` file, the ``extra_tag_path`` setting and the
    ``extra_tag_files`` setting. This is mostly used for including library tag
    files.

    :param view: sublime text view
    :param tags_file: path to a tag file

    :returns: list of valid, existing paths to additional tag files to search
    """
    tags_paths = '%s_search_paths' % tags_file
    search_paths = [tags_file]

    # read and add additional tag file paths from file
    if os.path.exists(tags_paths):
        search_paths.extend(
            codecs.open(tags_paths, encoding='utf-8').read().split('\n'))

    # read and add additional tag file paths from 'extra_tag_paths' setting
    try:
        for (selector, platform), path in setting('extra_tag_paths'):
            if view.match_selector(view.sel()[0].begin(), selector):
                if sublime.platform() == platform:
                    search_paths.append(os.path.join(path, setting('tag_file')))
    except Exception as e:
        print(e)

    if os.path.exists(tags_paths):
        for extrafile in setting('extra_tag_files'):
            search_paths.append(
                os.path.normpath(
                    os.path.join(os.path.dirname(tags_file), extrafile)))

    # ok, didn't find the tags file under the viewed file.
    # let's look in the currently opened folder
    for folder in view.window().folders():
        search_paths.append(
            os.path.normpath(
                os.path.join(folder, setting('tag_file'))))
        for extrafile in setting('extra_tag_files'):
            search_paths.append(
                os.path.normpath(
                    os.path.join(folder, extrafile)))

    # use list instead of set  for keep order
    ret = []
    for path in search_paths:
        if path and (path not in ret) and os.path.exists(path):
            ret.append(path)
    return ret

def get_common_ancestor_folder(path, folders):
    """
    Get common ancestor for a file and a list of folders.

    :param path: path to file
    :param folders: list of folder paths

    :returns: path to common ancestor for files and folders file
    """
    old_path = ''  # must initialise to nothing due to lack of do...while
    path = os.path.dirname(path)

    while path != old_path:  # prevent continuing past root directory
        matches = [path for x in folders if x.startswith(path)]

        if matches:
            return max(matches)  # in case of multiple matches, return closest

        old_path = path
        path = os.path.dirname(path)  # go up one level

    return path  # return the root directory

# Scrolling functions

def find_with_scope(view, pattern, scope, start_pos=0, cond=True, flags=0):
    max_pos = view.size()
    while start_pos < max_pos:
        estrs = pattern.split(r'\ufffd')
        if(len(estrs)>1):
            pattern = estrs[0]
        f = view.find(pattern, start_pos, flags)

        if not f or view.match_selector(f.begin(), scope) is cond:
            break
        else:
            start_pos = f.end()

    return f

def find_source(view, pattern, start_at, flags=sublime.LITERAL):
    return find_with_scope(view, pattern, 'string',
                           start_at, False, flags)

def follow_tag_path(view, tag_path, pattern):
    regions = [sublime.Region(0, 0)]

    for p in list(tag_path)[1:-1]:
        while True:  # .end() is BUG!
            regions.append(find_source(view, p, regions[-1].begin()))

            if ((regions[-1] in (None, regions[-2]) or
                 view.match_selector(regions[-1].begin(), ENTITY_SCOPE))):
                regions = [r for r in regions if r is not None]
                break

    start_at = max(regions, key=lambda r: r.begin()).begin() - 1

    # find the ex_command pattern
    pattern_region = find_source(
        view, '^' + escape_regex(pattern) + '$', start_at, flags=0)

    if setting('debug'):  # leave a visual trail for easy debugging
        regions = regions + ([pattern_region] if pattern_region else [])
        view.erase_regions('tag_path')
        view.add_regions('tag_path', regions, 'comment', '', 1)

    return pattern_region.begin() - 1 if pattern_region else None

def scroll_to_tag(view, tag, hook=None):
    @on_load(os.path.join(tag.root_dir, tag.filename))
    def and_then(view):
        do_find = True

        if tag.ex_command.isdigit():
            look_from = view.text_point(int(tag.ex_command)-1, 0)
        else:
            look_from = follow_tag_path(view, tag.tag_path, tag.ex_command)
            if not look_from:
                do_find = False

        if do_find:
            search_symbol = tag.get('def_symbol',tag.symbol)
            symbol_region = view.find(
                escape_regex(search_symbol) + r"(?:[^_]|$)", look_from, 0)

        if do_find and symbol_region:
            # Using reversed symbol_region so cursor stays in front of the
            # symbol. - 1 to discard the additional regex part.
            select_region = sublime.Region(
                symbol_region.end() - 1, symbol_region.begin())
            select(view, select_region)
            if not setting('select_searched_symbol'):
                view.run_command('exit_visual_mode')
        else:
            status_message('Can\'t find "%s"' % tag.symbol)

        if hook:
            hook(view)

# Formatting helper functions

def format_tag_for_quickopen(tag, show_path=True):
    """
    Format a tag for use in quickopen panel.

    :param tag: tag to display in quickopen
    :param show_path: show path to file containing tag in quickopen

    :returns: formatted tag
    """
    format_ = []
    tag = ctags.TagElements(tag)
    f = ''

    for field in getattr(tag, 'field_keys', []):
        if field in PATH_ORDER:
            punct = OBJECT_PUNCTUATORS.get(field, ' -> ')
            f += string.Template(
                '    %($field)s$punct%(symbol)s').substitute(locals())

    format_ = [f % tag if f else tag.symbol, tag.ex_command]
    format_[1] = format_[1].strip()

    if show_path:
        format_.insert(1, tag.filename)

    return format_

def prepare_for_quickpanel(formatter=format_tag_for_quickopen):
    """
    Prepare list of matching ctags for the quickpanel.

    :param formatter: formatter function to apply to tag

    :returns: tuple containing tag and formatted string representation of tag
    """
    def compile_lists(sorter):
        args, display = [], []

        for t in sorter():
            display.append(formatter(t))
            args.append(t)

        return args, display

    return compile_lists

# File collection helper functions

def get_rel_path_to_source(path, tag_file, multiple=True):
    """
    Get relative path from tag_file to source file.

    :param path: path to a source file
    :param tag_file: path to a tag file
    :param multiple: if multiple tag files open

    :returns: list containing relative path from tag_file to source file
    """
    if multiple:
        return []

    tag_dir = os.path.dirname(tag_file)  # get tag directory
    common_prefix = os.path.commonprefix([tag_dir, path])
    relative_path = os.path.relpath(path, common_prefix)

    return [relative_path]


def get_current_file_suffix(path):
    """
    Get file extension

    :param path: path to a source file

    :returns: file extension for file
    """
    _, file_suffix = os.path.splitext(path)

    return file_suffix

#
# Sublime Commands
#

# JumpPrev Commands

class JumpPrev(sublime_plugin.WindowCommand):
    """
    Provide ``jump_back`` command.

    Command "jumps back" to the previous code point before a tag was navigated
    or "jumped" to.

    This is functionality supported natively by ST3 but not by ST2. It is
    therefore included for legacy purposes.
    """
    buf = deque(maxlen=100)  # virtually a "ring buffer"

    def is_enabled(self):
        # disable if nothing in the buffer
        return len(self.buf) > 0

    def is_visible(self):
        return setting('show_context_menus')

    def run(self):
        if not self.buf:
            return status_message('JumpPrev buffer empty')

        file_name, sel = self.buf.pop()
        self.jump(file_name, sel)

    def jump(self, path, sel):
        @on_load(path, begin_edit=True)
        def and_then(view):
            select(view, sel)

    @classmethod
    def append(cls, view):
        """Append a code point to the list"""
        name = view.file_name()
        if name:
            sel = [s for s in view.sel()][0]
            cls.buf.append((name, sel))

# CTags commands

def show_build_panel(view):
    """
    Handle build ctags command.

    Allows user to select whether tags should be built for the current file,
    a given directory or all open directories.
    """
    display = []

    if view.file_name() is not None:
        if not setting('recursive'):
            display.append(['Open File', view.file_name()])
        else:
            display.append([
                'Open File\'s Directory', os.path.dirname(view.file_name())])

    if len(view.window().folders()) > 0:
        # append option to build for all open folders
        display.append(
            ['All Open Folders', '; '.join(
                ['\'{0}\''.format(os.path.split(x)[1])
                 for x in view.window().folders()])])
        # Append options to build for each open folder 
        display.extend(
            [[os.path.split(x)[1], x] for x in view.window().folders()])

    def on_select(i):
        if i != -1:
            if display[i][0] == 'All Open Folders':
                paths = view.window().folders()
            else:
                paths = display[i][1:]

            command = setting('command')
            recursive = setting('recursive')
            tag_file = setting('tag_file')
            opts = setting('opts')

            rebuild_tags = RebuildTags(False)
            rebuild_tags.build_ctags(paths, command, tag_file, recursive, opts)

    view.window().show_quick_panel(display, on_select)

def show_tag_panel(view, result, jump_directly):
    """
    Handle tag navigation command.

    Jump directly to a tag entry, or show a quick panel with a list of
    matching tags
    """
    if result not in (True, False, None):
        args, display = result
        if not args:
            return

        def on_select(i):
            if i != -1:
                JumpPrev.append(view)
                # Work around bug in ST3 where the quick panel keeps focus after
                # selecting an entry.
                # See https://github.com/SublimeText/Issues/issues/39
                view.window().run_command('hide_overlay')
                scroll_to_tag(view, args[i])

        if jump_directly and len(args) == 1:
            on_select(0)
        else:
            view.window().show_quick_panel(display, on_select)

def ctags_goto_command(jump_directly=False):
    """
    Decorator to goto a ctag entry.

    Allow jump to a ctags entry, directly or otherwise
    """
    def wrapper(func):
        def command(self, edit, **args):
            view = self.view
            tags_file = find_tags_relative_to(
                view.file_name(), setting('tag_file'))

            if not tags_file:
                status_message('Can\'t find any relevant tags file')
                return

            result = func(self, self.view, args, tags_file)
            show_tag_panel(self.view, result, jump_directly)

        return command
    return wrapper

def check_if_building(self, **args):
    """
    Check if ctags are currently being built.
    """
    if RebuildTags.build_ctags.func.running:
<<<<<<< HEAD
        error_message('Please wait while tags are built ')
=======
        status_message('Tags not available until built')
        if setting('display_rebuilding_message'):
            error_message('Please wait while tags are built')
>>>>>>> 02b12ecb
        return False
    return True


# Goto definition under cursor commands

class JumpToDefinition:
    """
    Provider for NavigateToDefinition and SearchForDefinition commands.
    """
    @staticmethod
    def run(symbol,region,sym_line, mbrParts, view, tags_file):
        #print('JumpToDefinition')
         
        tags = {}
        for tags_file in get_alternate_tags_paths(view, tags_file):
            with TagFile(tags_file, SYMBOL) as tagfile:
                tags = tagfile.get_tags_dict(
                    symbol, filters=compile_filters(view))
            if tags:
                break

        if not tags:
            return status_message('Can\'t find "%s"' % symbol)

        rankmgr = RankMgr(region, mbrParts, view,symbol,sym_line)
        
        @prepare_for_quickpanel()
        def sorted_tags():
            taglist = tags.get(symbol, [])
            p_tags = rankmgr.sort_tags(taglist)
            if not p_tags:
                status_message('Can\'t find "%s"' % symbol)
            return p_tags

        return sorted_tags

class NavigateToDefinition(sublime_plugin.TextCommand):
    """
    Provider for the ``navigate_to_definition`` command.

    Command navigates to the definition for a symbol in the open file(s) or
    folder(s).
    """
    is_enabled = check_if_building

    def __init__(self, args):
        sublime_plugin.TextCommand.__init__(self, args)
        self.endings = re.compile(RUBY_SPECIAL_ENDINGS)

    def is_visible(self):
        return setting('show_context_menus')
    
        
    @ctags_goto_command(jump_directly=True)
    def run(self, view, args, tags_file):
        region = view.sel()[0]
        if region.begin() == region.end():  # point
            region = view.word(region)

            # handle special line endings for Ruby
            language = view.settings().get('syntax')
            endings = view.substr(sublime.Region(region.end(), region.end()+1))

            if 'Ruby' in language and self.endings.match(endings):
                region = sublime.Region(region.begin(), region.end()+1)
        symbol = view.substr(region)
     
        sym_line = view.substr(view.line(region))
        (row,col) = view.rowcol(region.begin())
        line_to_symbol = sym_line[:col]
        #print ("line_to_symbol %s" % line_to_symbol)
        source = get_source(view)
        arrMbrParts = Parser.extract_member_exp(line_to_symbol,source)
        return JumpToDefinition.run(symbol, region, sym_line,arrMbrParts, view, tags_file)

class SearchForDefinition(sublime_plugin.WindowCommand):
    """
    Provider for the ``search_for_definition`` command.

    Command searches for definition for a symbol in the open file(s) or
    folder(s).
    """
    is_enabled = check_if_building

    def is_visible(self):
        return setting('show_context_menus')

    def run(self):
        self.window.show_input_panel(
            '', '', self.on_done, self.on_change, self.on_cancel)

    def on_done(self, symbol):
        view = self.window.active_view()
        tags_file = find_tags_relative_to(
            view.file_name(), setting('tag_file'))

        if not tags_file:
            status_message('Can\'t find any relevant tags file')
            return

        result = JumpToDefinition.run(symbol,None, "",[], view, tags_file)
        show_tag_panel(view, result, True)

    def on_change(self, text):
        pass

    def on_cancel(self):
        pass

# Show Symbol commands

tags_cache = defaultdict(dict)

class ShowSymbols(sublime_plugin.TextCommand):
    """
    Provider for the ``show_symbols`` command.

    Command shows all symbols for the open file(s) or folder(s).
    """
    is_enabled = check_if_building

    def is_visible(self):
        return setting('show_context_menus')

    @ctags_goto_command()
    def run(self, view, args, tags_file):
        if not tags_file:
            return

        multi = args.get('type') == 'multi'
        lang = args.get('type') == 'lang'

        if view.file_name():
            files = get_rel_path_to_source(
                view.file_name(), tags_file, multi)

        if lang:
            suffix = get_current_file_suffix(view.file_name())
            key = suffix
        else:
            key = ','.join(files)

        tags_file = tags_file + '_sorted_by_file'
        base_path = get_common_ancestor_folder(
            view.file_name(), view.window().folders())

        def get_tags():
            with TagFile(tags_file, FILENAME) as tagfile:
                if lang:
                    return tagfile.get_tags_dict_by_suffix(
                        suffix, filters=compile_filters(view))
                elif multi:
                    return tagfile.get_tags_dict(
                        filters=compile_filters(view))
                else:
                    return tagfile.get_tags_dict(
                        *files, filters=compile_filters(view))

        if key in tags_cache[base_path]:
            print('loading symbols from cache')
            tags = tags_cache[base_path][key]
        else:
            print('loading symbols from file')
            tags = get_tags()
            tags_cache[base_path][key] = tags

        print(('loaded [%d] symbols' % len(tags)))

        if not tags:
            if multi:
                sublime.status_message(
                    'No symbols found **FOR CURRENT FOLDERS**; Try Rebuild?')
            else:
                sublime.status_message(
                    'No symbols found **FOR CURRENT FILE**; Try Rebuild?')

        path_cols = (0, ) if len(files) > 1 or multi else ()
        formatting = functools.partial(
            format_tag_for_quickopen, show_path=bool(path_cols))

        @prepare_for_quickpanel(formatting)
        def sorted_tags():
            return sorted(
                chain(*(tags[k] for k in tags)), key=iget('tag_path'))

        return sorted_tags

# Rebuild CTags commands

class RebuildTags(sublime_plugin.TextCommand):
    """
    Provider for the ``rebuild_tags`` command.

    Command (re)builds tag files for the open file(s) or folder(s), reading
    relevant settings from the settings file.
    """
    def run(self, edit, **args):
        """Handler for ``rebuild_tags`` command"""
        paths = []

        command = setting('command')
        recursive = setting('recursive')
        opts = setting('opts')
        tag_file = setting('tag_file')

        if 'dirs' in args and args['dirs']:
            paths.extend(args['dirs'])
            self.build_ctags(paths, command, tag_file, recursive, opts)
        elif 'files' in args and args['files']:
            paths.extend(args['files'])
            # build ctags and ignore recursive flag - we clearly only want
            # to build them for a file
            self.build_ctags(paths, command, tag_file, False, opts)
        elif (self.view.file_name() is None and
                len(self.view.window().folders()) <= 0):
            status_message('Cannot build CTags: No file or folder open.')
            return
        else:
            show_build_panel(self.view)

    @threaded(msg='Already running CTags!')
    def build_ctags(self, paths, command, tag_file, recursive, opts):
        """
        Build tags for the open file or folder(s).

        :param paths: paths to build ctags for
        :param command: ctags command
        :param tag_file: filename to use for the tag file. Defaults to ``tags``
        :param recursive: specify if search should be recursive in directory
            given by path. This overrides filename specified by ``path``
        :param opts: list of additional parameters to pass to the ``ctags``
            executable

        :returns: None
        """
        def tags_building(tag_file):
            """Display 'Building CTags' message in all views"""
            print(('Building CTags for %s: Please be patient' % tag_file))
            in_main(lambda: status_message('Building CTags for {0}: Please be'
                                           ' patient'.format(tag_file)))()

        def tags_built(tag_file):
            """Display 'Finished Building CTags' message in all views"""
            print(('Finished building %s' % tag_file))
            in_main(lambda: status_message('Finished building {0}'
                                           .format(tag_file)))()
            in_main(lambda: tags_cache[os.path.dirname(tag_file)].clear())()

        for path in paths:
            tags_building(path)

            try:
                result = ctags.build_ctags(path=path, tag_file=tag_file,
                                           recursive=recursive, opts=opts,
                                           cmd=command)
            except IOError as e:
                error_message(e.strerror)
                return
            except subprocess.CalledProcessError as e:
                if sublime.platform() == 'windows':
                    str_err = ' '.join(
                        e.output.decode('windows-1252').splitlines())
                else:
                    str_err = e.output.decode(locale.getpreferredencoding()).rstrip()

                error_message(str_err)
                return
            except Exception as e:
                error_message("An unknown error occured.\nCheck the console for info.")
                raise e

            tags_built(result)

        GetAllCTagsList.ctags_list = []  # clear the cached ctags list

# Autocomplete commands

class GetAllCTagsList():
    """
    Cache all the ctags list.
    """
    ctags_list = []

    def __init__(self, list):
        self.ctags_list = list

class CTagsAutoComplete(sublime_plugin.EventListener):
    def on_query_completions(self, view, prefix, locations):
        if setting('autocomplete'):
            prefix = prefix.strip().lower()
            tags_path = view.window().folders()[0] + '/' + setting('tag_file')

            sub_results = [v.extract_completions(prefix)
                           for v in sublime.active_window().views()]
            sub_results = [(item, item) for sublist in sub_results
                           for item in sublist]  # flatten

            if GetAllCTagsList.ctags_list:
                results = [sublist for sublist in GetAllCTagsList.ctags_list
                           if sublist[0].lower().startswith(prefix)]
                results = sorted(set(results).union(set(sub_results)))

                return results
            else:
                tags = []

                # check if a project is open and the tags file exists
                if not (view.window().folders() and os.path.exists(tags_path)):
                    return tags

                if sublime.platform() == "windows":
                    prefix = ""
                else:
                    prefix = "\\"

                f = os.popen("awk \"{ print "+prefix+"$1 }\" \"" + tags_path + "\"")

                for i in f.readlines():
                    tags.append([i.strip()])

                tags = [(item, item) for sublist in tags
                        for item in sublist]  # flatten
                tags = sorted(set(tags))  # make unique
                GetAllCTagsList.ctags_list = tags
                results = [sublist for sublist in GetAllCTagsList.ctags_list
                           if sublist[0].lower().startswith(prefix)]
                results = list(set(results).union(set(sub_results)))
                results.sort()

                return results

# Test CTags commands

class TestCtags(sublime_plugin.TextCommand):
    routine = None

    def run(self, edit, **args):
        if self.routine is None:
            self.routine = self.co_routine(self.view)
            next(self.routine)

    def __next__(self):
        try:
            next(self.routine)
        except Exception as e:
            print(e)
            self.routine = None

    def co_routine(self, view):
        tag_file = find_tags_relative_to(
            view.file_name(), setting('tag_file'))

        with codecs.open(tag_file, encoding='utf-8') as tf:
            tags = parse_tag_lines(tf, tag_class=TagElements)

        print('Starting Test')

        ex_failures = []
        line_failures = []

        for symbol, tag_list in list(tags.items()):
            for tag in tag_list:
                tag.root_dir = os.path.dirname(tag_file)

                def hook(av):
                    test_context = av.sel()[0]

                    if tag.ex_command.isdigit():
                        test_string = tag.symbol
                    else:
                        test_string = tag.ex_command
                        test_context = av.line(test_context)

                    if not av.substr(test_context).startswith(test_string):
                        failure = 'FAILURE %s' % pprint.pformat(tag)
                        failure += av.file_name()

                        if setting('debug'):
                            if not sublime.question_box('%s\n\n\n' % failure):
                                self.routine = None

                            return sublime.set_clipboard(failure)
                        ex_failures.append(tag)
                    sublime.set_timeout(self.__next__, 5)
                scroll_to_tag(view, tag, hook)
                yield

        failures = line_failures + ex_failures
        tags_tested = sum(len(v) for v in list(tags.values())) - len(failures)

        view = sublime.active_window().new_file()

        with Edit(view) as edit:
            edit.insert(view.size(), '%s Tags Tested OK\n' % tags_tested)
            edit.insert(view.size(), '%s Tags Failed' % len(failures))

        view.set_scratch(True)
        view.set_name('CTags Test Results')

        if failures:
            sublime.set_clipboard(pprint.pformat(failures))<|MERGE_RESOLUTION|>--- conflicted
+++ resolved
@@ -580,13 +580,9 @@
     Check if ctags are currently being built.
     """
     if RebuildTags.build_ctags.func.running:
-<<<<<<< HEAD
-        error_message('Please wait while tags are built ')
-=======
         status_message('Tags not available until built')
         if setting('display_rebuilding_message'):
             error_message('Please wait while tags are built')
->>>>>>> 02b12ecb
         return False
     return True
 
